{
  "C13252K32": {
    "history": [
      {
        "date": "2025-10-07",
        "price": 15800,
        "price_per_sqm": 224.68714448236634,
        "price_per_tsubo": 741.4675767918089,
        "area": 70.32
      },
      {
        "date": "2025-10-08",
        "price": 15800,
        "price_per_sqm": 224.68714448236634,
        "price_per_tsubo": 741.4675767918089,
        "area": 70.32
      },
      {
        "date": "2025-10-09",
        "price": 15800,
        "price_per_sqm": 224.68714448236634,
        "price_per_tsubo": 741.4675767918089,
        "area": 70.32,
        "favorite_count": 3
      },
      {
        "date": "2025-10-10",
        "price": 15800,
        "price_per_sqm": 224.68714448236634,
        "price_per_tsubo": 741.4675767918089,
        "area": 70.32,
        "favorite_count": 4
      },
      {
<<<<<<< HEAD
=======
        "date": "2025-10-11",
        "price": 15800,
        "price_per_sqm": 224.68714448236634,
        "price_per_tsubo": 741.4675767918089,
        "area": 70.32,
        "favorite_count": 4
      },
      {
        "date": "2025-10-12",
        "price": 15800,
        "price_per_sqm": 224.68714448236634,
        "price_per_tsubo": 741.4675767918089,
        "area": 70.32,
        "favorite_count": 4
      },
      {
        "date": "2025-10-13",
        "price": 15800,
        "price_per_sqm": 224.68714448236634,
        "price_per_tsubo": 741.4675767918089,
        "area": 70.32,
        "favorite_count": 4
      },
      {
        "date": "2025-10-14",
        "price": 15800,
        "price_per_sqm": 224.68714448236634,
        "price_per_tsubo": 741.4675767918089,
        "area": 70.32,
        "favorite_count": 4
      },
      {
        "date": "2025-10-15",
        "price": 15800,
        "price_per_sqm": 224.68714448236634,
        "price_per_tsubo": 741.4675767918089,
        "area": 70.32,
        "favorite_count": 4
      },
      {
        "date": "2025-10-16",
        "price": 15800,
        "price_per_sqm": 224.68714448236634,
        "price_per_tsubo": 741.4675767918089,
        "area": 70.32,
        "favorite_count": 5
      },
      {
        "date": "2025-10-17",
        "price": 15800,
        "price_per_sqm": 224.68714448236634,
        "price_per_tsubo": 741.4675767918089,
        "area": 70.32,
        "favorite_count": 5
      },
      {
        "date": "2025-10-18",
        "price": 15800,
        "price_per_sqm": 224.68714448236634,
        "price_per_tsubo": 741.4675767918089,
        "area": 70.32,
        "favorite_count": 6
      },
      {
        "date": "2025-10-19",
        "price": 15800,
        "price_per_sqm": 224.68714448236634,
        "price_per_tsubo": 741.4675767918089,
        "area": 70.32,
        "favorite_count": 6
      },
      {
        "date": "2025-10-20",
        "price": 15800,
        "price_per_sqm": 224.68714448236634,
        "price_per_tsubo": 741.4675767918089,
        "area": 70.32,
        "favorite_count": 6
      },
      {
        "date": "2025-10-21",
        "price": 15800,
        "price_per_sqm": 224.68714448236634,
        "price_per_tsubo": 741.4675767918089,
        "area": 70.32,
        "favorite_count": 7
      },
      {
        "date": "2025-10-22",
        "price": 15800,
        "price_per_sqm": 224.68714448236634,
        "price_per_tsubo": 741.4675767918089,
        "area": 70.32,
        "favorite_count": 7
      },
      {
        "date": "2025-10-23",
        "price": 15800,
        "price_per_sqm": 224.68714448236634,
        "price_per_tsubo": 741.4675767918089,
        "area": 70.32,
        "favorite_count": 7
      },
      {
        "date": "2025-10-24",
        "price": 15800,
        "price_per_sqm": 224.68714448236634,
        "price_per_tsubo": 741.4675767918089,
        "area": 70.32,
        "favorite_count": 7
      },
      {
        "date": "2025-10-25",
        "price": 15800,
        "price_per_sqm": 224.68714448236634,
        "price_per_tsubo": 741.4675767918089,
        "area": 70.32,
        "favorite_count": 7
      },
      {
        "date": "2025-10-26",
        "price": 15800,
        "price_per_sqm": 224.68714448236634,
        "price_per_tsubo": 741.4675767918089,
        "area": 70.32,
        "favorite_count": 7
      },
      {
        "date": "2025-10-27",
        "price": 15800,
        "price_per_sqm": 224.68714448236634,
        "price_per_tsubo": 741.4675767918089,
        "area": 70.32,
        "favorite_count": 7
      },
      {
        "date": "2025-10-28",
        "price": 15800,
        "price_per_sqm": 224.68714448236634,
        "price_per_tsubo": 741.4675767918089,
        "area": 70.32,
        "favorite_count": 7
      },
      {
        "date": "2025-10-29",
        "price": 15800,
        "price_per_sqm": 224.68714448236634,
        "price_per_tsubo": 741.4675767918089,
        "area": 70.32,
        "favorite_count": 7
      },
      {
        "date": "2025-10-30",
        "price": 15800,
        "price_per_sqm": 224.68714448236634,
        "price_per_tsubo": 741.4675767918089,
        "area": 70.32,
        "favorite_count": 7
      },
      {
        "date": "2025-10-31",
        "price": 15800,
        "price_per_sqm": 224.68714448236634,
        "price_per_tsubo": 741.4675767918089,
        "area": 70.32,
        "favorite_count": 7
      },
      {
        "date": "2025-11-01",
        "price": 15800,
        "price_per_sqm": 224.68714448236634,
        "price_per_tsubo": 741.4675767918089,
        "area": 70.32,
        "favorite_count": 7
      },
      {
        "date": "2025-11-02",
        "price": 15800,
        "price_per_sqm": 224.68714448236634,
        "price_per_tsubo": 741.4675767918089,
        "area": 70.32,
        "favorite_count": 7
      },
      {
        "date": "2025-11-03",
        "price": 15800,
        "price_per_sqm": 224.68714448236634,
        "price_per_tsubo": 741.4675767918089,
        "area": 70.32,
        "favorite_count": 7
      },
      {
        "date": "2025-11-04",
        "price": 15800,
        "price_per_sqm": 224.68714448236634,
        "price_per_tsubo": 741.4675767918089,
        "area": 70.32,
        "favorite_count": 7
      },
      {
        "date": "2025-11-05",
        "price": 15800,
        "price_per_sqm": 224.68714448236634,
        "price_per_tsubo": 741.4675767918089,
        "area": 70.32,
        "favorite_count": 7
      },
      {
        "date": "2025-11-06",
        "price": 15800,
        "price_per_sqm": 224.68714448236634,
        "price_per_tsubo": 741.4675767918089,
        "area": 70.32,
        "favorite_count": 7
      },
      {
>>>>>>> e44ac189
        "date": "2025-11-07",
        "price": 15800,
        "price_per_sqm": 224.68714448236634,
        "price_per_tsubo": 741.4675767918089,
        "area": 70.32,
        "favorite_count": 7
      }
    ],
    "first_seen": "2025-10-07",
    "initial_price": 15800,
    "current_price": 15800,
    "current_area": 70.32,
    "max_price": 15800,
    "min_price": 15800,
    "total_change": 0,
    "building": "イースト",
    "floor": "17/42",
    "madori": "2LDK",
    "staff": "行方"
  },
  "C1325X119": {
    "history": [
      {
        "date": "2025-10-07",
        "price": 17480,
        "price_per_sqm": 237.4354794892692,
        "price_per_tsubo": 783.5370823145884,
        "area": 73.62
      },
      {
        "date": "2025-10-08",
        "price": 17480,
        "price_per_sqm": 237.4354794892692,
        "price_per_tsubo": 783.5370823145884,
        "area": 73.62
      },
      {
        "date": "2025-10-09",
        "price": 17480,
        "price_per_sqm": 237.4354794892692,
        "price_per_tsubo": 783.5370823145884,
        "area": 73.62,
        "favorite_count": 3
      },
      {
        "date": "2025-10-10",
        "price": 17480,
        "price_per_sqm": 237.4354794892692,
        "price_per_tsubo": 783.5370823145884,
        "area": 73.62,
        "favorite_count": 3
      },
      {
<<<<<<< HEAD
=======
        "date": "2025-10-11",
        "price": 17480,
        "price_per_sqm": 237.4354794892692,
        "price_per_tsubo": 783.5370823145884,
        "area": 73.62,
        "favorite_count": 3
      },
      {
        "date": "2025-10-12",
        "price": 17480,
        "price_per_sqm": 237.4354794892692,
        "price_per_tsubo": 783.5370823145884,
        "area": 73.62,
        "favorite_count": 3
      },
      {
        "date": "2025-10-13",
        "price": 17480,
        "price_per_sqm": 237.4354794892692,
        "price_per_tsubo": 783.5370823145884,
        "area": 73.62,
        "favorite_count": 3
      },
      {
        "date": "2025-10-14",
        "price": 17480,
        "price_per_sqm": 237.4354794892692,
        "price_per_tsubo": 783.5370823145884,
        "area": 73.62,
        "favorite_count": 3
      },
      {
        "date": "2025-10-15",
        "price": 17480,
        "price_per_sqm": 237.4354794892692,
        "price_per_tsubo": 783.5370823145884,
        "area": 73.62,
        "favorite_count": 3
      },
      {
        "date": "2025-10-16",
        "price": 17480,
        "price_per_sqm": 237.4354794892692,
        "price_per_tsubo": 783.5370823145884,
        "area": 73.62,
        "favorite_count": 3
      },
      {
        "date": "2025-10-17",
        "price": 17480,
        "price_per_sqm": 237.4354794892692,
        "price_per_tsubo": 783.5370823145884,
        "area": 73.62,
        "favorite_count": 6
      },
      {
        "date": "2025-10-18",
        "price": 17480,
        "price_per_sqm": 237.4354794892692,
        "price_per_tsubo": 783.5370823145884,
        "area": 73.62,
        "favorite_count": 7
      },
      {
        "date": "2025-10-19",
        "price": 17480,
        "price_per_sqm": 237.4354794892692,
        "price_per_tsubo": 783.5370823145884,
        "area": 73.62,
        "favorite_count": 8
      },
      {
        "date": "2025-10-20",
        "price": 17480,
        "price_per_sqm": 237.4354794892692,
        "price_per_tsubo": 783.5370823145884,
        "area": 73.62,
        "favorite_count": 8
      },
      {
        "date": "2025-10-21",
        "price": 17480,
        "price_per_sqm": 237.4354794892692,
        "price_per_tsubo": 783.5370823145884,
        "area": 73.62,
        "favorite_count": 9
      },
      {
        "date": "2025-10-22",
        "price": 17480,
        "price_per_sqm": 237.4354794892692,
        "price_per_tsubo": 783.5370823145884,
        "area": 73.62,
        "favorite_count": 9
      },
      {
        "date": "2025-10-23",
        "price": 17480,
        "price_per_sqm": 237.4354794892692,
        "price_per_tsubo": 783.5370823145884,
        "area": 73.62,
        "favorite_count": 9
      },
      {
        "date": "2025-10-24",
        "price": 17480,
        "price_per_sqm": 237.4354794892692,
        "price_per_tsubo": 783.5370823145884,
        "area": 73.62,
        "favorite_count": 9
      },
      {
        "date": "2025-10-25",
        "price": 17480,
        "price_per_sqm": 237.4354794892692,
        "price_per_tsubo": 783.5370823145884,
        "area": 73.62,
        "favorite_count": 9
      },
      {
        "date": "2025-10-26",
        "price": 17480,
        "price_per_sqm": 237.4354794892692,
        "price_per_tsubo": 783.5370823145884,
        "area": 73.62,
        "favorite_count": 9
      },
      {
        "date": "2025-10-27",
        "price": 17480,
        "price_per_sqm": 237.4354794892692,
        "price_per_tsubo": 783.5370823145884,
        "area": 73.62,
        "favorite_count": 9
      },
      {
        "date": "2025-10-28",
        "price": 17480,
        "price_per_sqm": 237.4354794892692,
        "price_per_tsubo": 783.5370823145884,
        "area": 73.62,
        "favorite_count": 9
      },
      {
        "date": "2025-10-29",
        "price": 17480,
        "price_per_sqm": 237.4354794892692,
        "price_per_tsubo": 783.5370823145884,
        "area": 73.62,
        "favorite_count": 9
      },
      {
        "date": "2025-10-30",
        "price": 17480,
        "price_per_sqm": 237.4354794892692,
        "price_per_tsubo": 783.5370823145884,
        "area": 73.62,
        "favorite_count": 9
      },
      {
        "date": "2025-10-31",
        "price": 17480,
        "price_per_sqm": 237.4354794892692,
        "price_per_tsubo": 783.5370823145884,
        "area": 73.62,
        "favorite_count": 9
      },
      {
        "date": "2025-11-01",
        "price": 17480,
        "price_per_sqm": 237.4354794892692,
        "price_per_tsubo": 783.5370823145884,
        "area": 73.62,
        "favorite_count": 9
      },
      {
        "date": "2025-11-02",
        "price": 17480,
        "price_per_sqm": 237.4354794892692,
        "price_per_tsubo": 783.5370823145884,
        "area": 73.62,
        "favorite_count": 9
      },
      {
        "date": "2025-11-03",
        "price": 17480,
        "price_per_sqm": 237.4354794892692,
        "price_per_tsubo": 783.5370823145884,
        "area": 73.62,
        "favorite_count": 9
      },
      {
        "date": "2025-11-04",
        "price": 17480,
        "price_per_sqm": 237.4354794892692,
        "price_per_tsubo": 783.5370823145884,
        "area": 73.62,
        "favorite_count": 9
      },
      {
        "date": "2025-11-05",
        "price": 17480,
        "price_per_sqm": 237.4354794892692,
        "price_per_tsubo": 783.5370823145884,
        "area": 73.62,
        "favorite_count": 9
      },
      {
        "date": "2025-11-06",
        "price": 17480,
        "price_per_sqm": 237.4354794892692,
        "price_per_tsubo": 783.5370823145884,
        "area": 73.62,
        "favorite_count": 9
      },
      {
>>>>>>> e44ac189
        "date": "2025-11-07",
        "price": 17480,
        "price_per_sqm": 237.4354794892692,
        "price_per_tsubo": 783.5370823145884,
        "area": 73.62,
        "favorite_count": 9
      }
    ],
    "first_seen": "2025-10-07",
    "initial_price": 17480,
    "current_price": 17480,
    "current_area": 73.62,
    "max_price": 17480,
    "min_price": 17480,
    "total_change": 0,
    "building": "イースト",
    "floor": "16/42",
    "madori": "2LDK",
    "staff": "小西"
  },
  "C48258711": {
    "history": [
<<<<<<< HEAD
=======
      {
        "date": "2025-10-07",
        "price": 15280,
        "price_per_sqm": 226.33683898681676,
        "price_per_tsubo": 746.9115686564952,
        "area": 67.51
      },
      {
        "date": "2025-10-08",
        "price": 15280,
        "price_per_sqm": 226.33683898681676,
        "price_per_tsubo": 746.9115686564952,
        "area": 67.51
      },
      {
        "date": "2025-10-09",
        "price": 15280,
        "price_per_sqm": 226.33683898681676,
        "price_per_tsubo": 746.9115686564952,
        "area": 67.51,
        "favorite_count": 15
      },
      {
        "date": "2025-10-10",
        "price": 15280,
        "price_per_sqm": 226.33683898681676,
        "price_per_tsubo": 746.9115686564952,
        "area": 67.51,
        "favorite_count": 15
      },
      {
        "date": "2025-10-11",
        "price": 15280,
        "price_per_sqm": 226.33683898681676,
        "price_per_tsubo": 746.9115686564952,
        "area": 67.51,
        "favorite_count": 15
      },
      {
        "date": "2025-10-12",
        "price": 15280,
        "price_per_sqm": 226.33683898681676,
        "price_per_tsubo": 746.9115686564952,
        "area": 67.51,
        "favorite_count": 15
      },
      {
        "date": "2025-10-13",
        "price": 15280,
        "price_per_sqm": 226.33683898681676,
        "price_per_tsubo": 746.9115686564952,
        "area": 67.51,
        "favorite_count": 15
      },
      {
        "date": "2025-10-14",
        "price": 15280,
        "price_per_sqm": 226.33683898681676,
        "price_per_tsubo": 746.9115686564952,
        "area": 67.51,
        "favorite_count": 15
      },
      {
        "date": "2025-10-15",
        "price": 15280,
        "price_per_sqm": 226.33683898681676,
        "price_per_tsubo": 746.9115686564952,
        "area": 67.51,
        "favorite_count": 15
      },
      {
        "date": "2025-10-16",
        "price": 15280,
        "price_per_sqm": 226.33683898681676,
        "price_per_tsubo": 746.9115686564952,
        "area": 67.51,
        "favorite_count": 15
      },
      {
        "date": "2025-10-17",
        "price": 15280,
        "price_per_sqm": 226.33683898681676,
        "price_per_tsubo": 746.9115686564952,
        "area": 67.51,
        "favorite_count": 15
      },
      {
        "date": "2025-10-18",
        "price": 15280,
        "price_per_sqm": 226.33683898681676,
        "price_per_tsubo": 746.9115686564952,
        "area": 67.51,
        "favorite_count": 15
      },
      {
        "date": "2025-10-19",
        "price": 15280,
        "price_per_sqm": 226.33683898681676,
        "price_per_tsubo": 746.9115686564952,
        "area": 67.51,
        "favorite_count": 15
      },
      {
        "date": "2025-10-20",
        "price": 15280,
        "price_per_sqm": 226.33683898681676,
        "price_per_tsubo": 746.9115686564952,
        "area": 67.51,
        "favorite_count": 15
      },
      {
        "date": "2025-10-21",
        "price": 15280,
        "price_per_sqm": 226.33683898681676,
        "price_per_tsubo": 746.9115686564952,
        "area": 67.51,
        "favorite_count": 15
      },
      {
        "date": "2025-10-22",
        "price": 15280,
        "price_per_sqm": 226.33683898681676,
        "price_per_tsubo": 746.9115686564952,
        "area": 67.51,
        "favorite_count": 15
      },
      {
        "date": "2025-10-23",
        "price": 15280,
        "price_per_sqm": 226.33683898681676,
        "price_per_tsubo": 746.9115686564952,
        "area": 67.51,
        "favorite_count": 15
      },
      {
        "date": "2025-10-24",
        "price": 15280,
        "price_per_sqm": 226.33683898681676,
        "price_per_tsubo": 746.9115686564952,
        "area": 67.51,
        "favorite_count": 15
      },
      {
        "date": "2025-10-25",
        "price": 15280,
        "price_per_sqm": 226.33683898681676,
        "price_per_tsubo": 746.9115686564952,
        "area": 67.51,
        "favorite_count": 15
      },
      {
        "date": "2025-10-26",
        "price": 15280,
        "price_per_sqm": 226.33683898681676,
        "price_per_tsubo": 746.9115686564952,
        "area": 67.51,
        "favorite_count": 16
      },
      {
        "date": "2025-10-27",
        "price": 15280,
        "price_per_sqm": 226.33683898681676,
        "price_per_tsubo": 746.9115686564952,
        "area": 67.51,
        "favorite_count": 16
      },
      {
        "date": "2025-10-28",
        "price": 15280,
        "price_per_sqm": 226.33683898681676,
        "price_per_tsubo": 746.9115686564952,
        "area": 67.51,
        "favorite_count": 16
      },
      {
        "date": "2025-10-29",
        "price": 15280,
        "price_per_sqm": 226.33683898681676,
        "price_per_tsubo": 746.9115686564952,
        "area": 67.51,
        "favorite_count": 16
      },
      {
        "date": "2025-10-30",
        "price": 15280,
        "price_per_sqm": 226.33683898681676,
        "price_per_tsubo": 746.9115686564952,
        "area": 67.51,
        "favorite_count": 16
      },
      {
        "date": "2025-10-31",
        "price": 15280,
        "price_per_sqm": 226.33683898681676,
        "price_per_tsubo": 746.9115686564952,
        "area": 67.51,
        "favorite_count": 16
      },
      {
        "date": "2025-11-01",
        "price": 15280,
        "price_per_sqm": 226.33683898681676,
        "price_per_tsubo": 746.9115686564952,
        "area": 67.51,
        "favorite_count": 16
      },
      {
        "date": "2025-11-02",
        "price": 15280,
        "price_per_sqm": 226.33683898681676,
        "price_per_tsubo": 746.9115686564952,
        "area": 67.51,
        "favorite_count": 16
      },
      {
        "date": "2025-11-03",
        "price": 15280,
        "price_per_sqm": 226.33683898681676,
        "price_per_tsubo": 746.9115686564952,
        "area": 67.51,
        "favorite_count": 16
      },
      {
        "date": "2025-11-04",
        "price": 15280,
        "price_per_sqm": 226.33683898681676,
        "price_per_tsubo": 746.9115686564952,
        "area": 67.51,
        "favorite_count": 17
      },
      {
        "date": "2025-11-05",
        "price": 15280,
        "price_per_sqm": 226.33683898681676,
        "price_per_tsubo": 746.9115686564952,
        "area": 67.51,
        "favorite_count": 17
      },
      {
        "date": "2025-11-06",
        "price": 15280,
        "price_per_sqm": 226.33683898681676,
        "price_per_tsubo": 746.9115686564952,
        "area": 67.51,
        "favorite_count": 17
      },
      {
        "date": "2025-11-07",
        "price": 15280,
        "price_per_sqm": 226.33683898681676,
        "price_per_tsubo": 746.9115686564952,
        "area": 67.51,
        "favorite_count": 18
      }
    ],
    "first_seen": "2025-10-07",
    "initial_price": 15280,
    "current_price": 15280,
    "current_area": 67.51,
    "max_price": 15280,
    "min_price": 15280,
    "total_change": 0,
    "building": "ウエスト",
    "floor": "27/28",
    "madori": "2LDK",
    "staff": "山形"
  },
  "C48259B69": {
    "history": [
      {
        "date": "2025-10-07",
        "price": 22500,
        "price_per_sqm": 318.0661577608143,
        "price_per_tsubo": 1049.618320610687,
        "area": 70.74
      },
      {
        "date": "2025-10-08",
        "price": 22500,
        "price_per_sqm": 318.0661577608143,
        "price_per_tsubo": 1049.618320610687,
        "area": 70.74
      },
      {
        "date": "2025-10-09",
        "price": 22500,
        "price_per_sqm": 318.0661577608143,
        "price_per_tsubo": 1049.618320610687,
        "area": 70.74,
        "favorite_count": 6
      },
      {
        "date": "2025-10-10",
        "price": 22500,
        "price_per_sqm": 318.0661577608143,
        "price_per_tsubo": 1049.618320610687,
        "area": 70.74,
        "favorite_count": 6
      },
      {
        "date": "2025-10-11",
        "price": 22500,
        "price_per_sqm": 318.0661577608143,
        "price_per_tsubo": 1049.618320610687,
        "area": 70.74,
        "favorite_count": 6
      },
      {
        "date": "2025-10-12",
        "price": 22500,
        "price_per_sqm": 318.0661577608143,
        "price_per_tsubo": 1049.618320610687,
        "area": 70.74,
        "favorite_count": 6
      },
      {
        "date": "2025-10-13",
        "price": 22500,
        "price_per_sqm": 318.0661577608143,
        "price_per_tsubo": 1049.618320610687,
        "area": 70.74,
        "favorite_count": 6
      },
      {
        "date": "2025-10-14",
        "price": 22500,
        "price_per_sqm": 318.0661577608143,
        "price_per_tsubo": 1049.618320610687,
        "area": 70.74,
        "favorite_count": 6
      },
      {
        "date": "2025-10-15",
        "price": 22500,
        "price_per_sqm": 318.0661577608143,
        "price_per_tsubo": 1049.618320610687,
        "area": 70.74,
        "favorite_count": 6
      },
      {
        "date": "2025-10-16",
        "price": 22500,
        "price_per_sqm": 318.0661577608143,
        "price_per_tsubo": 1049.618320610687,
        "area": 70.74,
        "favorite_count": 6
      },
      {
        "date": "2025-10-17",
        "price": 22500,
        "price_per_sqm": 318.0661577608143,
        "price_per_tsubo": 1049.618320610687,
        "area": 70.74,
        "favorite_count": 9
      },
      {
        "date": "2025-10-18",
        "price": 22500,
        "price_per_sqm": 318.0661577608143,
        "price_per_tsubo": 1049.618320610687,
        "area": 70.74,
        "favorite_count": 9
      },
      {
        "date": "2025-10-19",
        "price": 22500,
        "price_per_sqm": 318.0661577608143,
        "price_per_tsubo": 1049.618320610687,
        "area": 70.74,
        "favorite_count": 11
      },
      {
        "date": "2025-10-20",
        "price": 22500,
        "price_per_sqm": 318.0661577608143,
        "price_per_tsubo": 1049.618320610687,
        "area": 70.74,
        "favorite_count": 11
      },
      {
        "date": "2025-10-21",
        "price": 22500,
        "price_per_sqm": 318.0661577608143,
        "price_per_tsubo": 1049.618320610687,
        "area": 70.74,
        "favorite_count": 11
      },
      {
        "date": "2025-10-22",
        "price": 22500,
        "price_per_sqm": 318.0661577608143,
        "price_per_tsubo": 1049.618320610687,
        "area": 70.74,
        "favorite_count": 11
      },
      {
        "date": "2025-10-23",
        "price": 22500,
        "price_per_sqm": 318.0661577608143,
        "price_per_tsubo": 1049.618320610687,
        "area": 70.74,
        "favorite_count": 11
      },
      {
        "date": "2025-10-24",
        "price": 22500,
        "price_per_sqm": 318.0661577608143,
        "price_per_tsubo": 1049.618320610687,
        "area": 70.74,
        "favorite_count": 11
      },
      {
        "date": "2025-10-25",
        "price": 22500,
        "price_per_sqm": 318.0661577608143,
        "price_per_tsubo": 1049.618320610687,
        "area": 70.74,
        "favorite_count": 11
      },
      {
        "date": "2025-10-26",
        "price": 22500,
        "price_per_sqm": 318.0661577608143,
        "price_per_tsubo": 1049.618320610687,
        "area": 70.74,
        "favorite_count": 11
      },
      {
        "date": "2025-10-27",
        "price": 22500,
        "price_per_sqm": 318.0661577608143,
        "price_per_tsubo": 1049.618320610687,
        "area": 70.74,
        "favorite_count": 11
      },
      {
        "date": "2025-10-28",
        "price": 22500,
        "price_per_sqm": 318.0661577608143,
        "price_per_tsubo": 1049.618320610687,
        "area": 70.74,
        "favorite_count": 11
      },
      {
        "date": "2025-10-29",
        "price": 22500,
        "price_per_sqm": 318.0661577608143,
        "price_per_tsubo": 1049.618320610687,
        "area": 70.74,
        "favorite_count": 11
      },
>>>>>>> e44ac189
      {
        "date": "2025-10-30",
        "price": 22500,
        "price_per_sqm": 318.0661577608143,
        "price_per_tsubo": 1049.618320610687,
        "area": 70.74,
        "favorite_count": 11
      },
      {
        "date": "2025-10-31",
        "price": 22500,
        "price_per_sqm": 318.0661577608143,
        "price_per_tsubo": 1049.618320610687,
        "area": 70.74,
        "favorite_count": 11
      },
      {
        "date": "2025-11-01",
        "price": 22500,
        "price_per_sqm": 318.0661577608143,
        "price_per_tsubo": 1049.618320610687,
        "area": 70.74,
        "favorite_count": 11
      },
      {
<<<<<<< HEAD
        "date": "2025-10-10",
        "price": 15280,
        "price_per_sqm": 226.33683898681676,
        "price_per_tsubo": 746.9115686564952,
        "area": 67.51,
        "favorite_count": 15
      },
      {
        "date": "2025-11-07",
        "price": 15280,
        "price_per_sqm": 226.33683898681676,
        "price_per_tsubo": 746.9115686564952,
        "area": 67.51,
        "favorite_count": 18
      }
    ],
    "first_seen": "2025-10-07",
    "initial_price": 15280,
    "current_price": 15280,
    "current_area": 67.51,
    "max_price": 15280,
    "min_price": 15280,
    "total_change": 0,
    "building": "ウエスト",
    "floor": "27/28",
    "madori": "2LDK",
    "staff": "山形"
  },
  "C48259B69": {
    "history": [
=======
        "date": "2025-11-02",
        "price": 22500,
        "price_per_sqm": 318.0661577608143,
        "price_per_tsubo": 1049.618320610687,
        "area": 70.74,
        "favorite_count": 11
      },
>>>>>>> e44ac189
      {
        "date": "2025-11-03",
        "price": 22500,
        "price_per_sqm": 318.0661577608143,
        "price_per_tsubo": 1049.618320610687,
        "area": 70.74,
        "favorite_count": 11
      },
      {
        "date": "2025-11-04",
        "price": 22500,
        "price_per_sqm": 318.0661577608143,
        "price_per_tsubo": 1049.618320610687,
        "area": 70.74,
        "favorite_count": 11
      },
      {
        "date": "2025-11-05",
        "price": 22500,
        "price_per_sqm": 318.0661577608143,
        "price_per_tsubo": 1049.618320610687,
        "area": 70.74,
        "favorite_count": 11
      },
      {
        "date": "2025-11-06",
        "price": 22500,
        "price_per_sqm": 318.0661577608143,
        "price_per_tsubo": 1049.618320610687,
        "area": 70.74,
<<<<<<< HEAD
        "favorite_count": 6
=======
        "favorite_count": 11
>>>>>>> e44ac189
      },
      {
        "date": "2025-11-07",
        "price": 22500,
        "price_per_sqm": 318.0661577608143,
        "price_per_tsubo": 1049.618320610687,
        "area": 70.74,
        "favorite_count": 11
      }
    ],
    "first_seen": "2025-10-07",
    "initial_price": 22500,
    "current_price": 22500,
    "current_area": 70.74,
    "max_price": 22500,
    "min_price": 22500,
    "total_change": 0,
    "building": "ウエスト",
    "floor": "16/28",
    "madori": "2LDK",
    "staff": "小西"
  },
  "C4825XN07": {
    "history": [
      {
        "date": "2025-11-07",
        "price": 8480,
        "price_per_sqm": 126.49164677804295,
        "price_per_tsubo": 417.42243436754165,
        "area": 67.04,
        "favorite_count": 1
      }
    ],
    "first_seen": "2025-11-07",
    "initial_price": 8480,
    "current_price": 8480,
    "current_area": 67.04,
    "max_price": 8480,
    "min_price": 8480,
    "total_change": 0,
    "building": null,
    "floor": "3/6",
    "madori": "3LDK",
    "staff": "宮坂"
  },
  "C4825XN24": {
    "history": [
      {
        "date": "2025-11-07",
        "price": 8180,
        "price_per_sqm": 122.01670644391407,
        "price_per_tsubo": 402.65513126491635,
        "area": 67.04,
        "favorite_count": 2
      }
    ],
    "first_seen": "2025-11-07",
    "initial_price": 8180,
    "current_price": 8180,
    "current_area": 67.04,
    "max_price": 8180,
    "min_price": 8180,
    "total_change": 0,
    "building": null,
    "floor": "2/6",
    "madori": "3LDK",
    "staff": "宮坂"
  },
  "CV623ZG20": {
    "history": [
      {
        "date": "2025-10-07",
        "price": 19800,
        "price_per_sqm": 259.16230366492147,
        "price_per_tsubo": 855.2356020942407,
        "area": 76.4
      },
      {
        "date": "2025-10-08",
        "price": 19800,
        "price_per_sqm": 259.16230366492147,
        "price_per_tsubo": 855.2356020942407,
        "area": 76.4
      },
      {
        "date": "2025-10-09",
        "price": 19800,
        "price_per_sqm": 259.16230366492147,
        "price_per_tsubo": 855.2356020942407,
        "area": 76.4,
        "favorite_count": 10
      },
      {
        "date": "2025-10-10",
        "price": 19800,
        "price_per_sqm": 259.16230366492147,
        "price_per_tsubo": 855.2356020942407,
        "area": 76.4,
        "favorite_count": 10
      },
      {
<<<<<<< HEAD
=======
        "date": "2025-10-11",
        "price": 19800,
        "price_per_sqm": 259.16230366492147,
        "price_per_tsubo": 855.2356020942407,
        "area": 76.4,
        "favorite_count": 10
      },
      {
        "date": "2025-10-12",
        "price": 19800,
        "price_per_sqm": 259.16230366492147,
        "price_per_tsubo": 855.2356020942407,
        "area": 76.4,
        "favorite_count": 10
      },
      {
        "date": "2025-10-13",
        "price": 19800,
        "price_per_sqm": 259.16230366492147,
        "price_per_tsubo": 855.2356020942407,
        "area": 76.4,
        "favorite_count": 10
      },
      {
        "date": "2025-10-14",
        "price": 19800,
        "price_per_sqm": 259.16230366492147,
        "price_per_tsubo": 855.2356020942407,
        "area": 76.4,
        "favorite_count": 11
      },
      {
        "date": "2025-10-15",
        "price": 19800,
        "price_per_sqm": 259.16230366492147,
        "price_per_tsubo": 855.2356020942407,
        "area": 76.4,
        "favorite_count": 11
      },
      {
        "date": "2025-10-16",
        "price": 19800,
        "price_per_sqm": 259.16230366492147,
        "price_per_tsubo": 855.2356020942407,
        "area": 76.4,
        "favorite_count": 11
      },
      {
        "date": "2025-10-17",
        "price": 19800,
        "price_per_sqm": 259.16230366492147,
        "price_per_tsubo": 855.2356020942407,
        "area": 76.4,
        "favorite_count": 11
      },
      {
        "date": "2025-10-18",
        "price": 19800,
        "price_per_sqm": 259.16230366492147,
        "price_per_tsubo": 855.2356020942407,
        "area": 76.4,
        "favorite_count": 11
      },
      {
        "date": "2025-10-19",
        "price": 19800,
        "price_per_sqm": 259.16230366492147,
        "price_per_tsubo": 855.2356020942407,
        "area": 76.4,
        "favorite_count": 11
      },
      {
        "date": "2025-10-20",
        "price": 19800,
        "price_per_sqm": 259.16230366492147,
        "price_per_tsubo": 855.2356020942407,
        "area": 76.4,
        "favorite_count": 11
      },
      {
        "date": "2025-10-21",
        "price": 19800,
        "price_per_sqm": 259.16230366492147,
        "price_per_tsubo": 855.2356020942407,
        "area": 76.4,
        "favorite_count": 11
      },
      {
        "date": "2025-10-22",
        "price": 19800,
        "price_per_sqm": 259.16230366492147,
        "price_per_tsubo": 855.2356020942407,
        "area": 76.4,
        "favorite_count": 11
      },
      {
        "date": "2025-10-23",
        "price": 19800,
        "price_per_sqm": 259.16230366492147,
        "price_per_tsubo": 855.2356020942407,
        "area": 76.4,
        "favorite_count": 11
      },
      {
        "date": "2025-10-24",
        "price": 19800,
        "price_per_sqm": 259.16230366492147,
        "price_per_tsubo": 855.2356020942407,
        "area": 76.4,
        "favorite_count": 11
      },
      {
        "date": "2025-10-25",
        "price": 19800,
        "price_per_sqm": 259.16230366492147,
        "price_per_tsubo": 855.2356020942407,
        "area": 76.4,
        "favorite_count": 11
      },
      {
        "date": "2025-10-26",
        "price": 19800,
        "price_per_sqm": 259.16230366492147,
        "price_per_tsubo": 855.2356020942407,
        "area": 76.4,
        "favorite_count": 11
      },
      {
        "date": "2025-10-27",
        "price": 19800,
        "price_per_sqm": 259.16230366492147,
        "price_per_tsubo": 855.2356020942407,
        "area": 76.4,
        "favorite_count": 11
      },
      {
        "date": "2025-10-28",
        "price": 19800,
        "price_per_sqm": 259.16230366492147,
        "price_per_tsubo": 855.2356020942407,
        "area": 76.4,
        "favorite_count": 11
      },
      {
        "date": "2025-10-29",
        "price": 19800,
        "price_per_sqm": 259.16230366492147,
        "price_per_tsubo": 855.2356020942407,
        "area": 76.4,
        "favorite_count": 12
      },
      {
        "date": "2025-10-30",
        "price": 19800,
        "price_per_sqm": 259.16230366492147,
        "price_per_tsubo": 855.2356020942407,
        "area": 76.4,
        "favorite_count": 12
      },
      {
        "date": "2025-10-31",
        "price": 19800,
        "price_per_sqm": 259.16230366492147,
        "price_per_tsubo": 855.2356020942407,
        "area": 76.4,
        "favorite_count": 12
      },
      {
        "date": "2025-11-01",
        "price": 19800,
        "price_per_sqm": 259.16230366492147,
        "price_per_tsubo": 855.2356020942407,
        "area": 76.4,
        "favorite_count": 12
      },
      {
        "date": "2025-11-02",
        "price": 19800,
        "price_per_sqm": 259.16230366492147,
        "price_per_tsubo": 855.2356020942407,
        "area": 76.4,
        "favorite_count": 12
      },
      {
        "date": "2025-11-03",
        "price": 19800,
        "price_per_sqm": 259.16230366492147,
        "price_per_tsubo": 855.2356020942407,
        "area": 76.4,
        "favorite_count": 12
      },
      {
        "date": "2025-11-04",
        "price": 19800,
        "price_per_sqm": 259.16230366492147,
        "price_per_tsubo": 855.2356020942407,
        "area": 76.4,
        "favorite_count": 13
      },
      {
        "date": "2025-11-05",
        "price": 19800,
        "price_per_sqm": 259.16230366492147,
        "price_per_tsubo": 855.2356020942407,
        "area": 76.4,
        "favorite_count": 13
      },
      {
        "date": "2025-11-06",
        "price": 19800,
        "price_per_sqm": 259.16230366492147,
        "price_per_tsubo": 855.2356020942407,
        "area": 76.4,
        "favorite_count": 13
      },
      {
>>>>>>> e44ac189
        "date": "2025-11-07",
        "price": 19800,
        "price_per_sqm": 259.16230366492147,
        "price_per_tsubo": 855.2356020942407,
        "area": 76.4,
        "favorite_count": 14
      }
    ],
    "first_seen": "2025-10-07",
    "initial_price": 19800,
    "current_price": 19800,
    "current_area": 76.4,
    "max_price": 19800,
    "min_price": 19800,
    "total_change": 0,
    "building": "イースト",
    "floor": "36/42",
    "madori": "2LDK",
    "staff": "行方"
  }
}<|MERGE_RESOLUTION|>--- conflicted
+++ resolved
@@ -32,8 +32,6 @@
         "favorite_count": 4
       },
       {
-<<<<<<< HEAD
-=======
         "date": "2025-10-11",
         "price": 15800,
         "price_per_sqm": 224.68714448236634,
@@ -250,7 +248,6 @@
         "favorite_count": 7
       },
       {
->>>>>>> e44ac189
         "date": "2025-11-07",
         "price": 15800,
         "price_per_sqm": 224.68714448236634,
@@ -304,8 +301,6 @@
         "favorite_count": 3
       },
       {
-<<<<<<< HEAD
-=======
         "date": "2025-10-11",
         "price": 17480,
         "price_per_sqm": 237.4354794892692,
@@ -522,7 +517,6 @@
         "favorite_count": 9
       },
       {
->>>>>>> e44ac189
         "date": "2025-11-07",
         "price": 17480,
         "price_per_sqm": 237.4354794892692,
@@ -545,8 +539,6 @@
   },
   "C48258711": {
     "history": [
-<<<<<<< HEAD
-=======
       {
         "date": "2025-10-07",
         "price": 15280,
@@ -998,7 +990,6 @@
         "area": 70.74,
         "favorite_count": 11
       },
->>>>>>> e44ac189
       {
         "date": "2025-10-30",
         "price": 22500,
@@ -1024,38 +1015,6 @@
         "favorite_count": 11
       },
       {
-<<<<<<< HEAD
-        "date": "2025-10-10",
-        "price": 15280,
-        "price_per_sqm": 226.33683898681676,
-        "price_per_tsubo": 746.9115686564952,
-        "area": 67.51,
-        "favorite_count": 15
-      },
-      {
-        "date": "2025-11-07",
-        "price": 15280,
-        "price_per_sqm": 226.33683898681676,
-        "price_per_tsubo": 746.9115686564952,
-        "area": 67.51,
-        "favorite_count": 18
-      }
-    ],
-    "first_seen": "2025-10-07",
-    "initial_price": 15280,
-    "current_price": 15280,
-    "current_area": 67.51,
-    "max_price": 15280,
-    "min_price": 15280,
-    "total_change": 0,
-    "building": "ウエスト",
-    "floor": "27/28",
-    "madori": "2LDK",
-    "staff": "山形"
-  },
-  "C48259B69": {
-    "history": [
-=======
         "date": "2025-11-02",
         "price": 22500,
         "price_per_sqm": 318.0661577608143,
@@ -1063,7 +1022,6 @@
         "area": 70.74,
         "favorite_count": 11
       },
->>>>>>> e44ac189
       {
         "date": "2025-11-03",
         "price": 22500,
@@ -1094,11 +1052,7 @@
         "price_per_sqm": 318.0661577608143,
         "price_per_tsubo": 1049.618320610687,
         "area": 70.74,
-<<<<<<< HEAD
-        "favorite_count": 6
-=======
-        "favorite_count": 11
->>>>>>> e44ac189
+        "favorite_count": 11
       },
       {
         "date": "2025-11-07",
@@ -1200,8 +1154,6 @@
         "favorite_count": 10
       },
       {
-<<<<<<< HEAD
-=======
         "date": "2025-10-11",
         "price": 19800,
         "price_per_sqm": 259.16230366492147,
@@ -1418,7 +1370,6 @@
         "favorite_count": 13
       },
       {
->>>>>>> e44ac189
         "date": "2025-11-07",
         "price": 19800,
         "price_per_sqm": 259.16230366492147,
