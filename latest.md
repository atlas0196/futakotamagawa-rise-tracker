--- conflicted
+++ resolved
@@ -1,13 +1,5 @@
 # 二子玉川ライズ 中古マンション比較表
 
-<<<<<<< HEAD
-**作成日時**: 2025年11月07日 23:03
-
-## 比較表（平米単価順）
-
-| 管理番号 | 販売価格 | 平米単価 | 坪単価 | 間取り | 専有面積 | 棟名 | 階数 | 築年月 | 向き | リフォーム | お気に入り | 担当者 |
-|---|---|---|---|---|---|---|---|---|---|---|---|---|
-=======
 **作成日時**: 2025年11月07日 10:39
 
 ## 比較表（平米単価順）
@@ -16,7 +8,6 @@
 |---|---|---|---|---|---|---|---|---|---|---|---|---|
 | C4825XN24 | 8,180万円 | 122.02万円/㎡ | 402.7万円/坪 | 3LDK | 67.04㎡ | - | 2/6 | 2024年12月 | 南西 | 無 | 2 | 宮坂 |
 | C4825XN07 | 8,480万円 | 126.49万円/㎡ | 417.4万円/坪 | 3LDK | 67.04㎡ | - | 3/6 | 2024年12月 | 南西 | 無 | 1 | 宮坂 |
->>>>>>> e44ac189
 | C13252K32 | 15,800万円 | 224.69万円/㎡ | 741.5万円/坪 | 2LDK | 70.32㎡ | イースト | 17/42 | 2010年5月 | 北東 | 無 | 7 | 行方 |
 | C48258711 | 15,280万円 | 226.34万円/㎡ | 746.9万円/坪 | 2LDK | 67.51㎡ | ウエスト | 27/28 | 2010年5月 | 西 | 有 | 18 | 山形 |
 | C1325X119 | 17,480万円 | 237.44万円/㎡ | 783.5万円/坪 | 2LDK | 73.62㎡ | イースト | 16/42 | 2010年7月 | 北東 | 有 | 9 | 小西 |
@@ -40,14 +31,10 @@
 5. **C1325X119** - イースト 16/42 2LDK 73.62㎡
    https://www.livable.co.jp/mansion/C1325X119/
 
-<<<<<<< HEAD
-4. **CV623ZG20** - イースト 36/42 2LDK 76.40㎡
-=======
 6. **CV623ZG20** - イースト 36/42 2LDK 76.40㎡
->>>>>>> e44ac189
    https://www.livable.co.jp/mansion/CV623ZG20/
 
-5. **C48259B69** - ウエスト 16/28 2LDK 70.74㎡
+7. **C48259B69** - ウエスト 16/28 2LDK 70.74㎡
    https://www.livable.co.jp/mansion/C48259B69/
 
 
